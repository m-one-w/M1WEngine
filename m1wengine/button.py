--- conflicted
+++ resolved
@@ -69,11 +69,7 @@
         text: str
             The string or list to be displayed on the button
         splitter: str
-<<<<<<< HEAD
             a char that would split the string into separate elements
-=======
-            a char that would split the string into separate elements in list, leave empty if you only want 1 element 
->>>>>>> 5868843f
         on_click_function: callable
             The method to run when the button is clicked
         one_press: bool
@@ -81,11 +77,7 @@
         """
 
         super().__init__()
-<<<<<<< HEAD
         # Splits text into a list
-=======
-        #Splits text into a list
->>>>>>> 5868843f
         self.index = 0
         self.Button_Texts_List = []
         self.button_text = ''
@@ -97,20 +89,12 @@
         elif type(text) == list:
             self.Button_Texts_List = text
         self.button_text = self.Button_Texts_List[self.index]
-<<<<<<< HEAD
         # Dimensions
-=======
-        #Dimensions
->>>>>>> 5868843f
         self.__x: int = x
         self.__y: int = y
         self.__width: int = width
         self.__height: int = height
-<<<<<<< HEAD
         # Clicking functionaliti
-=======
-        #Clicking functionaliti
->>>>>>> 5868843f
         self._on_click_function: callable = on_click_function
         self.__on_press: bool = one_press
         self.__already_pressed: bool = False
@@ -118,6 +102,7 @@
         self.rect: pygame.Rect = pygame.Rect(
             self.__x, self.__y, self.__width, self.__height
         )
+        self.__text: Text = Text(x, y, self.button_text)
         self.__text: Text = Text(x, y, self.button_text)
 
         self.__fill_colors: dict[str, str] = {
@@ -127,11 +112,7 @@
         }
 
     def iterate_text_list(self):
-<<<<<<< HEAD
         """Increase the index to change the displayed text and reset index if its already on the last element"""
-=======
-        'Increase the index to change the displayed text and reset index if its already on the last element'
->>>>>>> 5868843f
         if self.Button_Texts_List[self.index] == self.Button_Texts_List[-1]:
             self.index = 0
         else:
@@ -154,3 +135,4 @@
                 self.__already_pressed = False
         self.__text.render_font()
         self.image.blit(self.__text.image, (0, 0))
+
